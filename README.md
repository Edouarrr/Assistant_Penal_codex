# Assistant Penal Codex

Assistant Penal Codex is an experimental workflow for digitizing legal documents and making them queryable with modern language models. The project focuses on:

- **Optical Character Recognition (OCR)** of scanned codebooks and PDFs.
- **SharePoint synchronization** via Microsoft Graph with automatic OCR.
- **Vectorizing text** using OpenAI embeddings stored in **ChromaDB** for retrieval.
- **Querying multiple LLMs** to obtain answers from the vector store.
- **Generating documents** from query results to streamline research.
- **Deploying** the complete pipeline on **Railway** for easy management.

## Directory layout

```
├── chroma_db/           # local ChromaDB embeddings storage
├── config/              # YAML configs and prompt files
├── core/                # core processing modules and sync helpers
├── logs/                # runtime logs
├── ocr_output/          # text extracted from OCR
├── raw_documents/       # source scanned files and PDFs
├── src/                 # shared helper utilities
├── static/              # static assets for the web app
├── summaries/           # generated summaries
├── templates/           # document templates
├── tests/               # unit tests suite
├── ui/                  # Streamlit UI components
├── ocr_sharepoint_sync.py  # SharePoint sync helper (legacy)
├── streamlit_app.py     # main web application interface
└── requirements.txt     # Python dependencies
```

## Environment variables

Set the following variables in your environment or in Railway's configuration panel.

### OpenAI

- `OPENAI_API_KEY` – token for OpenAI embeddings and LLMs

### SharePoint

- `MS_TENANT_ID` – Microsoft Azure tenant ID
- `MS_CLIENT_ID` – application client ID
- `MS_CLIENT_SECRET` – client secret associated with the app
- `SHAREPOINT_SITE_ID` – identifier of the SharePoint site
- `SHAREPOINT_DOC_LIB` – document library or drive ID

Other useful variables:

- `CHROMADB_URL` – location of the ChromaDB instance
- `RAILWAY_TOKEN` – deployment token for Railway
- `PORT` – web service port if running as an API


## OCR SharePoint synchronization

The synchronization logic lives in ``core/ocr_sharepoint_sync.py``. To sync the
OCR output with SharePoint, run:

```bash
python -m core.ocr_sharepoint_sync
```

On Railway you can schedule this with a cron job:

```yaml
- name: "Synchronisation SharePoint + OCR"
  schedule: "0 2 * * *"
  command: "python -m core.ocr_sharepoint_sync"
```

<<<<<<< HEAD
## Scheduled jobs

Railway can run several maintenance scripts on a schedule. Below is an example
configuration illustrating the three main cron jobs used by the project:

```yaml
- name: "Vectorisation OCR"
  schedule: "0 3 * * *"
  command: "python ocr_vector_sync.py"

- name: "Veille juridique AI"
  schedule: "30 4 * * *"
  command: "python veille_juridique_ai.py"

- name: "Backup ChromaDB"
  schedule: "0 5 * * *"
  command: "python backup_chroma.py"
```
=======
## Running the pipeline

The following steps show how to process documents from OCR to vector embeddings.

1. **Synchronize SharePoint and run OCR**

   ```bash
   python -m core.ocr_sharepoint_sync
   ```

   New or updated files are saved under `raw_documents/` and OCR text is written
   to `ocr_output/`.

2. **Generate summaries**

   Use the `PieceSynthesizer` class to create JSON summaries for each text file
   in `ocr_output/`:

   ```python
   from pathlib import Path
   from core.piece_synthesizer import PieceSynthesizer

   synth = PieceSynthesizer()
   for txt_file in Path("ocr_output").rglob("*.txt"):
       text = txt_file.read_text(encoding="utf-8")
       summary = synth.create_summary(
           text,
           metadata={},
           parties_citees=[],
           faits_essentiels="",
           incoherences_detectees="",
           sourcing={"fichier_source": txt_file.name},
       )
       synth.save_summary(summary, txt_file.name)
   ```

3. **Build an entity map**

   ```python
   from core.memory_warming import load_all_summaries, build_entity_map, save_entity_map

   summaries = load_all_summaries("summaries")
   entity_map = build_entity_map(summaries)
   save_entity_map(entity_map, dossier="dossier1")
   ```

4. **Vectorize PDFs**

   ```bash
   python -m core.vector_juridique
   ```

   This reads PDFs from `ocr_output/`, stores embeddings in ChromaDB and writes
   page summaries to `summaries/`.
>>>>>>> a9c6c469
<|MERGE_RESOLUTION|>--- conflicted
+++ resolved
@@ -69,26 +69,6 @@
   command: "python -m core.ocr_sharepoint_sync"
 ```
 
-<<<<<<< HEAD
-## Scheduled jobs
-
-Railway can run several maintenance scripts on a schedule. Below is an example
-configuration illustrating the three main cron jobs used by the project:
-
-```yaml
-- name: "Vectorisation OCR"
-  schedule: "0 3 * * *"
-  command: "python ocr_vector_sync.py"
-
-- name: "Veille juridique AI"
-  schedule: "30 4 * * *"
-  command: "python veille_juridique_ai.py"
-
-- name: "Backup ChromaDB"
-  schedule: "0 5 * * *"
-  command: "python backup_chroma.py"
-```
-=======
 ## Running the pipeline
 
 The following steps show how to process documents from OCR to vector embeddings.
@@ -143,4 +123,27 @@
 
    This reads PDFs from `ocr_output/`, stores embeddings in ChromaDB and writes
    page summaries to `summaries/`.
->>>>>>> a9c6c469
+
+## Scheduled jobs
+
+Railway can run several maintenance scripts on a schedule. Below is an example
+configuration illustrating the three main cron jobs used by the project:
+
+```yaml
+- name: "Vectorisation OCR"
+  schedule: "0 3 * * *"
+  command: "python ocr_vector_sync.py"
+
+- name: "Veille juridique AI"
+  schedule: "30 4 * * *"
+  command: "python veille_juridique_ai.py"
+
+- name: "Backup ChromaDB"
+  schedule: "0 5 * * *"
+  command: "python backup_chroma.py"
+```
+
+These jobs run automatically to maintain the system:
+- **Vectorisation OCR** (3:00 AM): Processes new OCR text into vector embeddings
+- **Veille juridique AI** (4:30 AM): Performs automated legal monitoring
+- **Backup ChromaDB** (5:00 AM): Creates backups of the vector database
--- conflicted
+++ resolved
@@ -3,43 +3,42 @@
 import streamlit as st
 
 
-<<<<<<< HEAD
-def render_header() -> str:
-    """Render the app header with logo and firm name."""
-    logo_path = Path("static/logo-steru.svg")
-    if logo_path.exists():
-        logo_html = f"<img src='{logo_path.as_posix()}' style='width:100%'>"
-    else:
-        logo_html = ":grey_question:"
-
-    html = (
-        "<header>"
-        "<div style='display:flex;align-items:center'>"
-        f"<div style='flex:1'>{logo_html}</div>"
-        "<div style='flex:8'>"
-        "<h1 style='margin-bottom:0'>Cabinet Steru</h1>"
-        "<hr>"
-        "</div>"
-        "</div>"
-        "</header>"
-    )
-    st.markdown(html, unsafe_allow_html=True)
-    return html
-=======
-def render_header(use_columns: bool = True) -> str:
+def render_header(use_columns: bool = True, style: str = "default") -> str:
     """Render the app header with logo and firm name and return HTML.
     
     Args:
         use_columns: Si True, utilise st.columns pour la mise en page (par défaut).
                     Si False, génère tout en HTML pur.
+        style: Style du header ("default", "flexbox", ou "compact")
     
     Returns:
         str: Le code HTML du header généré.
     """
     logo_path = Path("static/logo-steru.svg")
     
-    if use_columns:
-        # Approche avec colonnes Streamlit (Version 1)
+    if style == "flexbox":
+        # Style de la version 1 avec proportions flex
+        if logo_path.exists():
+            logo_html = f"<img src='{logo_path.as_posix()}' style='width:100%'>"
+        else:
+            logo_html = ":grey_question:"
+        
+        html = (
+            "<header>"
+            "<div style='display:flex;align-items:center'>"
+            f"<div style='flex:1'>{logo_html}</div>"
+            "<div style='flex:8'>"
+            "<h1 style='margin-bottom:0'>Cabinet Steru</h1>"
+            "<hr>"
+            "</div>"
+            "</div>"
+            "</header>"
+        )
+        st.markdown(html, unsafe_allow_html=True)
+        return html
+    
+    elif use_columns:
+        # Approche avec colonnes Streamlit
         cols = st.columns([1, 8])
         html_parts = ["<header style='display:flex;align-items:center'>"]
         
@@ -63,7 +62,7 @@
         html = "\n".join(html_parts)
         
     else:
-        # Approche HTML pure (Version 2)
+        # Approche HTML pure
         html_parts = ["<header style='display:flex;align-items:center'>"]
         
         if logo_path.exists():
@@ -98,4 +97,8 @@
         st.markdown("<h1 style='margin-bottom:0'>Cabinet Steru</h1>", unsafe_allow_html=True)
         
     st.markdown("---")
->>>>>>> 2a8ee790
+
+
+def render_header_legacy() -> str:
+    """Version legacy du header (compatible avec version 1)."""
+    return render_header(use_columns=False, style="flexbox")
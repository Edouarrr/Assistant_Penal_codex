--- conflicted
+++ resolved
@@ -1,13 +1,8 @@
 """Streamlit interface for Assistant Penal Codex."""
-
 from pathlib import Path
 import streamlit as st
-
 from ui.components.header import render_header
 from ui import styles
-<<<<<<< HEAD
-
-=======
 from core.letter_generator import generate_letter
 
 
@@ -15,20 +10,23 @@
     """Run the Streamlit application."""
     st.set_page_config(page_title="Assistant Penal Codex", layout="wide")
     st.markdown(styles.INTER_FONTS_CSS, unsafe_allow_html=True)
-
     render_header()
-
+    
+    # Initialisation de l'état de session
     if "submitted_text" not in st.session_state:
         st.session_state["submitted_text"] = ""
-
+    
     def submit_text() -> None:
+        """Callback pour soumettre le texte."""
         st.session_state["submitted_text"] = st.session_state.get("user_text", "")
         st.toast("AI response ready", icon="✅")
-
+    
+    # Formulaire d'entrée principal
     with st.form("input_form", clear_on_submit=False):
         user_text = st.text_area("Votre question", key="user_text", height=100)
         st.form_submit_button("Envoyer", on_click=submit_text)
-
+    
+    # Script JavaScript pour les raccourcis clavier
     st.components.v1.html(
         """
         <script>
@@ -54,7 +52,8 @@
         """,
         height=0,
     )
-
+    
+    # Définition des onglets
     TABS = [
         "Chronologie",
         "Contradictions",
@@ -63,54 +62,47 @@
         "Rédaction",
         "Préparation client",
         "Mindmap",
+        "Dashboard",
         "Checklist audience",
         "Lettre",
         "Logs",
     ]
-
+    
+    # Création des onglets
     pages = st.tabs(TABS)
+    
+    # Contenu de chaque onglet
     for name, tab in zip(TABS, pages):
         with tab:
             st.write(f"Contenu de l'onglet {name}")
-
+    
+    # Command palette si disponible
+    if hasattr(st, "command_palette"):
+        st.command_palette({"placeholder": lambda: None})
+    
+    # Formulaire de génération de lettre
     with st.form("lettre_formulaire"):
-        st.subheader("\U0001F4C4 Générer une lettre")
+        st.subheader("📄 Générer une lettre")
         destinataire = st.text_input("Destinataire")
         objet = st.text_input("Objet")
         corps = st.text_area("Contenu (Markdown ou texte libre)")
         submitted = st.form_submit_button("Générer")
+        
         if submitted:
             path = generate_letter(destinataire, objet, corps)
             st.success("Lettre générée.")
             with open(path, "rb") as f:
-                st.download_button("\U0001F4E5 Télécharger la lettre", f, file_name="lettre.docx")
-
+                st.download_button("📥 Télécharger la lettre", f, file_name="lettre.docx")
+    
+    # Affichage du PDF dans la sidebar si disponible
     pdf_file = Path("sample.pdf")
     if pdf_file.exists():
         pdf_html = f'<iframe src="{pdf_file.as_posix()}#page=1" width="350" height="600"></iframe>'
         st.sidebar.components.v1.html(pdf_html, height=600)
-
+    
+    # Message de notification
     st.toast("Vectorization complete", icon="🎉")
->>>>>>> b68831d3
-
-def main() -> None:
-    st.set_page_config(page_title="Assistant Penal Codex", layout="wide")
-    st.markdown(styles.INTER_FONTS_CSS, unsafe_allow_html=True)
-
-<<<<<<< HEAD
-    render_header()
-
-    tabs = st.tabs(["Chronologie", "Mindmap", "Dashboard"])
-    for name, tab in zip(["Chronologie", "Mindmap", "Dashboard"], tabs):
-        with tab:
-            st.write(f"Contenu de l'onglet {name}")
-
-    if hasattr(st, "command_palette"):
-        st.command_palette({"placeholder": lambda: None})
 
 
-if __name__ == "__main__":
-=======
 if __name__ == "__main__":  # pragma: no cover - manual run
->>>>>>> b68831d3
     main()